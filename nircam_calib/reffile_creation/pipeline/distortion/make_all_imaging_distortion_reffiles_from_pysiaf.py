--- conflicted
+++ resolved
@@ -59,15 +59,11 @@
         #subarr = lw_imaging_subarr
         subarr = ['GENERIC']
         exp_type = lw_exptype
-<<<<<<< HEAD
+
     ref.create_nircam_distortion(detector, apname, outname, pupil, subarr, exp_type, hist, author='Hilbert',
                                  descrip=descrip, pedigree='GROUND', useafter='2014-10-01T00:00:01',
                                  dist_coeffs_file='distortion_coeffs_nrcb4_full_f200w_clear_jw01144001001_01101_00001_nrcb4_cal.txt')
 stop
-=======
-
-    #ref.create_nircam_distortion(detector, apname, outname, pupil, subarr, exp_type, hist, siaf_xml_file=siaf_xml_file)
->>>>>>> 47af6442
 
 # CORONAGRAPHY metadata------------------------------------------
 # For coronagraphy, we expect the bar and round wedges to have different astrometric solutions,
