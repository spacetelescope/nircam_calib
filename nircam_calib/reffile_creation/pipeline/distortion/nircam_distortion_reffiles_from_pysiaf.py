"""
This module contains functions to create NIRCAM reference files, using distortion
information in pysiaf (rather then the previous version, which used excel spreadsheets)

NIRCAM model:
im.meta.instrument.name :'NIRCAM'
im.meta.instrument.channel : 'SHORT'
im.meta.instrument.module : 'B'
im.meta.instrument.detector : 'NRCB1'
im.meta.exposure.type : 'NRC_IMAGE'

???
im.meta.instrument.pupil : 'FLAT' (would be GRISMR or GRISMC for slitless)

Transform Paths for Imaging mode:

science --> ideal --> V2V3
V2V3 --> ideal --> science

Where the "science" frame has units of distorted pixels. The "ideal" frame
is distortion-free and is the distance in arcseconds from 0,0. V2/V3 is also
in units of arcseconds from the refrence pixel.


"""
from asdf import AsdfFile
from astropy.io import ascii
from astropy.modeling.models import Polynomial2D, Mapping, Shift
import astropy.units as u
from jwst.datamodels import DistortionModel
from stdatamodels import util
from mirage.utils.siaf_interface import sci_subarray_corners
import numpy as np
import pysiaf

#import read_siaf_table


def create_nircam_distortion(detector, aperture, outname, sci_pupil,
                             sci_subarr, sci_exptype, history_entry,
<<<<<<< HEAD
                             author=None, descrip=None, pedigree=None,
                             useafter=None, dist_coeffs_file=None):
=======
                             siaf_xml_file=None):
>>>>>>> 47af6442
    """
    Create an asdf reference file with all distortion components for the NIRCam imager.

    NOTE: The IDT has not provided any distortion information. The files are constructed
    using ISIM transformations provided/(computed?) by the TEL team which they use to
    create the SIAF file.
    These reference files should be replaced when/if the IDT provides us with distortion.

    Parameters
    ----------
    detector : str
        NRCB1, NRCB2, NRCB3, NRCB4, NRCB5, NRCA1, NRCA2, NRCA3, NRCA4, NRCA5

    aperture : str
        Name of the aperture/subarray. (e.g. FULL, SUB160, SUB320, SUB640, GRISM_F322W2)

    outname : str
        Name of output file.
    siaf_xml_file : str
        Name of SIAF xml file to use in place of the default SIAF version from pysiaf.
        If None, the default version in pysiaf will be used.

    sci_pupil : list
        Pupil wheel values for which this distortion solution applies

    sci_subarr : list
        List of subarray/aperture names to which this distortion solution applies

    sci_exptype : list
        List of exposure types to which this distortion solution applies

    history_entry : str
        Text to be added as a HISTORY entry in the output reference file

    author : str
        Value to place in the output file's Author metadata entry

    descrip : str
        Text to place in the output file's DECRIP header keyword

    pedgree : str
        Value to place in the output file's PEDIGREE header keyword

    useafter : str
        Value to place in the output file's USEAFTER header keyword (e.g. "2014-10-01T00:00:01")
    dist_coeffs_file : str
        Name of ascii file (nominally output by jwst_fpa package) containing distortion
        coefficients. If this is provided, the coefficients in this file are used, rather
        than those in pysiaf.

    Examples
    --------

    """
    degree = 5  # distotion in pysiaf is a 5th order polynomial
    numdet = detector[-1]
    module = detector[-2]
    channel = 'SHORT'
    if numdet == '5':
        channel = 'LONG'

    full_aperture = detector + '_' + aperture

    # Get Siaf instance for detector/aperture
    if siaf_xml_file is None:
        print('Using default SIAF version in pysiaf.')
        inst_siaf = pysiaf.Siaf('nircam')
    else:
        print(f'SIAF to be loaded from {siaf_xml_file}...')
        inst_siaf = pysiaf.Siaf(filename=siaf_xml_file, instrument='nircam')

    siaf = inst_siaf[full_aperture]


    # Find the distance between (0,0) and the reference location
    xshift, yshift = get_refpix(inst_siaf, full_aperture)

    # *****************************************************
    # If the user provides files containing distortion coefficients
    # (as output by the jwst_fpa package), use those rather than
    # retrieving coefficients from siaf.
    if dist_coeffs_file is not None:
        coeff_tab = read_distortion_coeffs_file(dist_coeffs_file)
        xcoeffs = convert_distortion_coeffs_table(coeff_tab, 'Sci2IdlX')
        ycoeffs = convert_distortion_coeffs_table(coeff_tab, 'Sci2IdlY')
        inv_xcoeffs = convert_distortion_coeffs_table(coeff_tab, 'Idl2SciX')
        inv_ycoeffs = convert_distortion_coeffs_table(coeff_tab, 'Idl2SciY')
    elif dist_coeffs_file is None:
        xcoeffs, ycoeffs = get_distortion_coeffs('Sci2Idl', siaf)
        inv_xcoeffs, inv_ycoeffs = get_distortion_coeffs('Idl2Sci', siaf)

    # V3IdlYAngle and V2Ref, V3Ref should always be taken from the latest version
    # of SIAF, rather than the output of jwst_fpa. Separate FGS/NIRISS analyses must
    # be done in order to modify these values.
    v3_ideal_y_angle = siaf.V3IdlYAngle * np.pi / 180.

    # *****************************************************
    # "Forward' transformations. science --> ideal --> V2V3
    #label = 'Sci2Idl'
    ##from_units = 'distorted pixels'
    ##to_units = 'arcsec'

    #xcoeffs, ycoeffs = get_distortion_coeffs(label, siaf)

    sci2idlx = Polynomial2D(degree, **xcoeffs)
    sci2idly = Polynomial2D(degree, **ycoeffs)

    # Get info for ideal -> v2v3 or v2v3 -> ideal model
    parity = siaf.VIdlParity
    #v3_ideal_y_angle = siaf.V3IdlYAngle * np.pi / 180.
    idl2v2v3x, idl2v2v3y = v2v3_model('ideal', 'v2v3', parity, v3_ideal_y_angle)

    # Finally, we need to shift by the v2,v3 value of the reference
    # location in order to get to absolute v2,v3 coordinates
    v2shift, v3shift = get_v2v3ref(siaf)

    # *****************************************************
    # 'Reverse' transformations. V2V3 --> ideal --> science
    #label = 'Idl2Sci'
    ##from_units = 'arcsec'
    ##to_units = 'distorted pixels'

    #xcoeffs, ycoeffs = get_distortion_coeffs(label, siaf)

    idl2scix = Polynomial2D(degree, **inv_xcoeffs)
    idl2sciy = Polynomial2D(degree, **inv_ycoeffs)

    # Get info for ideal -> v2v3 or v2v3 -> ideal model
    #parity = siaf.VIdlParity
    #v3_ideal_y_angle = siaf.V3IdlYAngle * np.pi / 180.
    v2v32idlx, v2v32idly = v2v3_model('v2v3', 'ideal', parity, v3_ideal_y_angle)

    ##"Forward' transformations. science --> ideal --> V2V3
    #sci2idlx, sci2idly, sciunit, idlunit = read_siaf_table.get_siaf_transform(coefffile,full_aperture,'science','ideal', 5)
    #idl2v2v3x, idl2v2v3y = read_siaf_table.get_siaf_v2v3_transform(coefffile,full_aperture,from_system='ideal')

    ##'Reverse' transformations. V2V3 --> ideal --> science
    #v2v32idlx, v2v32idly = read_siaf_table.get_siaf_v2v3_transform(coefffile,full_aperture,to_system='ideal')
    #idl2scix, idl2sciy, idlunit, sciunit = read_siaf_table.get_siaf_transform(coefffile,full_aperture,'ideal','science', 5)

    # Now create a compound model for each with the appropriate inverse
    sci2idl = Mapping([0, 1, 0, 1]) | sci2idlx & sci2idly
    sci2idl.inverse = Mapping([0, 1, 0, 1]) | idl2scix & idl2sciy

    idl2v2v3 = Mapping([0, 1, 0, 1]) | idl2v2v3x & idl2v2v3y
    idl2v2v3.inverse = Mapping([0, 1, 0, 1]) | v2v32idlx & v2v32idly

    # Now string the models together to make a single transformation

    # We also need
    # to account for the difference of 1 between the SIAF
    # coordinate values (indexed to 1) and python (indexed to 0).
    # Nadia said that this shift should be present in the
    # distortion reference file.

    core_model = sci2idl | idl2v2v3

    # Now add in the shifts to create the full model
    # including the shift to go from 0-indexed python coords to
    # 1-indexed

    # SIAF coords
    index_shift = Shift(1)
    model = index_shift & index_shift | xshift & yshift | core_model | v2shift & v3shift

    # Since the inverse of all model components are now defined,
    # the total model inverse is also defined automatically

    # In the reference file headers, we need to switch NRCA5 to
    # NRCALONG, and same for module B.
    if detector[-1] == '5':
        detector = detector[0:4] + 'LONG'

    # Save using the DistortionModel datamodel
    d = DistortionModel(model=model, input_units=u.pix,
                        output_units=u.arcsec)

    #Populate metadata

    # Keyword values in science data to which this file should
    # be applied
    p_pupil = ''
    for p in sci_pupil:
        p_pupil = p_pupil + p + '|'

    p_subarr = ''
    for p in sci_subarr:
        p_subarr = p_subarr + p + '|'

    p_exptype = ''
    for p in sci_exptype:
        p_exptype = p_exptype + p + '|'

    d.meta.instrument.p_pupil = p_pupil
    d.meta.subarray.p_subarray = p_subarr
    d.meta.exposure.p_exptype = p_exptype

    #d.meta.instrument.p_pupil = "CLEAR|F162M|F164N|F323N|F405N|F470N|"
    #d.meta.p_subarray = "FULL|SUB64P|SUB160|SUB160P|SUB320|SUB400P|SUB640|SUB32TATS|SUB32TATSGRISM|SUB8FP1A|SUB8FP1B|SUB96DHSPILA|SUB96DHSPILB|SUB64FP1A|SUB64FP1B|"
    #d.meta.exposure.p_exptype = "NRC_IMAGE|NRC_TSIMAGE|NRC_FLAT|NRC_LED|NRC_WFSC|"

    # metadata describing the reference file itself
    d.meta.title = "NIRCam Distortion"
    d.meta.instrument.name = "NIRCAM"
    d.meta.instrument.module = module
    d.meta.instrument.channel = channel
    d.meta.instrument.detector = detector
    d.meta.telescope = 'JWST'
    d.meta.subarray.name = 'FULL'

    if pedigree is None:
        d.meta.pedigree = 'GROUND'
    else:
        if pedigree.upper() not in ['DUMMY', 'GROUND', 'FLIGHT']:
            raise ValueError("Bad PEDIGREE value.")
        d.meta.pedigree = pedigree.upper()

    d.meta.reftype = 'DISTORTION'
<<<<<<< HEAD

    if author is None:
        author = "B. Hilbert"
    d.meta.author = author

    d.meta.litref = "https://github.com/spacetelescope/nircam_calib/nircam_calib/reffile_creation/pipeline/distortion/nircam_distortion_reffiles_from_pysiaf.py"

    if descrip is None:
        d.meta.description = "TEST OF UPDATED CODE"
    else:
        d.meta.description = descrip

=======
    d.meta.author = 'B. Hilbert'
    d.meta.litref = "https://github.com/spacetelescope/nircam_calib"
    d.meta.description = "Complete distortion model for coronagraphic apertures, using SIAF coefficients in PRDOPSSOC-041"
>>>>>>> 47af6442
    #d.meta.exp_type = exp_type
    if useafter is None:
        d.meta.useafter = "2014-10-01T00:00:01"
    else:
        d.meta.useafter = useafter

    # To be ready for the future where we will have filter-dependent solutions
    d.meta.instrument.filter = 'N/A'

    # Create initial HISTORY ENTRY
    sdict = {'name': 'nircam_distortion_reffiles_from_pysiaf.py',
             'author': author,
             'homepage': 'https://github.com/spacetelescope/nircam_calib',
             'version': '0.0'}

    entry = util.create_history_entry(history_entry, software=sdict)
    d.history = [entry]

    #Create additional HISTORY entries
    #entry2 = util.create_history_entry(history_2)
    #d.history.append(entry2)

    d.save(outname)
    print("Output saved to {}".format(outname))


def convert_distortion_coeffs_table(tab, label):
    """Convert the one set of coefficients output by read_distortion_coeffs_file into
    the proper dictionary format to be then saved in the reference file.

    Parameters
    ----------
    tab : astropy.table.Table
        Table containing all coefficients

    label : str
        e.g. 'Sci2IdlX'

    Returns
    -------
    coeffs : dict
        Dictionary of one set of coefficients (e.g. Sci2IdlX) from the input table.
        Keys list the polynomial order numbers (e.g. c3_4)
    """
    coeffs = {}
    for row in tab:
        i = int(row["siaf_index"][0])
        j = int(row["siaf_index"][1])
        key = f'c{i-j}_{j}'
        coeffs[key] = row[label]

    return coeffs


def get_distortion_coeffs(direction_label, siaf):
    """Retrieve the requested set of distortion coefficients from Siaf
    and package into a dictionary

    Paramters
    ---------

    direction_label ; str
        Either 'Sci2Idl' or 'Idl2Sci'

    Returns
    -------
    x_coeffs : dict
        Dictionary containing x coefficients

    y_coeffs : dict
        Dictionary containing y coefficients
    """
    # Create dictionaries of distortion coefficients
    x_coeffs = {}
    y_coeffs = {}

    for i in range(6):
        for j in range(0, i+1):
            xcolname = '{}X{}{}'.format(direction_label, i, j)
            ycolname = xcolname.replace('X', 'Y')
            key = 'c{}_{}'.format(i-j, j)
            x_coeffs[key] = eval('siaf.{}'.format(xcolname))
            y_coeffs[key] = eval('siaf.{}'.format(ycolname))
    return x_coeffs, y_coeffs


def get_refpix(siaf_instance, apername):
    """Return the reference location within the given aperture

    Parameters
    ----------
    siaf_instance : pysiaf.Siaf('nircam')
    """
    siaf_aperture = siaf_instance[apername]
    xref = siaf_aperture.XSciRef
    yref = siaf_aperture.YSciRef
    #return Shift(-xref) & Shift(-yref)

    # Check to see if we can use coeffs from a subarray aperture
    # and have them apply to all apertures. Need to update the shift
    # in that case by adding the distance from detector (0, 0) to the
    # lower left corner of the aperture
    #siaf = pysiaf.Siaf('nircam')
    xc, yc = sci_subarray_corners('nircam', apername, siaf=siaf_instance, verbose=False)
    llx, urx = xc
    lly, ury = yc
    print('Lower left corner x and y:', llx, lly)

    return Shift(-xref-llx) & Shift(-yref-lly)


def get_v2v3ref(siaf_instance):
    """Return v2 and v3 at the reference location
    These are arcsec in the SIAF file. Convert to degrees

    Parameters
    ----------
    siaf_instance : pysiaf.Siaf[aperture]

    Returns
    -------
    v2 : astropy.modeling.models.Shift
        Shift between V2 at reference location and V2=0

    v3 : astropy.modeling.models.Shift
        Shift between V3 at reference location and V3=0
    """
    v2ref = siaf_instance.V2Ref
    v3ref = siaf_instance.V3Ref
    return Shift(v2ref) & Shift(v3ref)


def read_distortion_coeffs_file(filename):
    """Read the file containing the table of distortion coefficients

    Example:

    # NIRCAM distortion coefficient file

    # Source file: jw01144001001_01101_00001_nrcb4_cal.fits
    # Aperture: NRCB4_FULL
    # Filter/Pupil: F200W/CLEAR
    # Generated 2022-01-25T16:16:04.533 utc
    # by verap
    #
      AperName , siaf_index , exponent_x , exponent_y ,                Sci2IdlX ,                Sci2IdlY ,                Idl2SciX ,                Idl2SciY
    NRCB4_FULL ,         00 ,          0 ,          0 ,                     0.0 ,                     0.0 ,                     0.0 ,                     0.0
    NRCB4_FULL ,         10 ,          1 ,          0 ,    0.031281790934487304 ,  0.00014142457551002174 ,      31.967141087158005 ,    -0.14404661727118445
    NRCB4_FULL ,         11 ,          0 ,          1 ,                     0.0 ,    0.031447520345431045 ,   3.469446951953614e-18 ,       31.79851632221204
    NRCB4_FULL ,         20 ,          2 ,          0 ,  -6.709581883542899e-08 ,    6.38422037163669e-08 ,     0.00215373180436267 ,  -0.0020935324940174927
    NRCB4_FULL ,         21 ,          1 ,          1 , -2.1509448922459775e-07 ,  -9.112311025594254e-08 ,     0.00702920876108879 ,   0.0028750871441249734

    Parameters
    ----------
    filename : str
        Name of text file containing the data.

    Returns
    -------
    tab : astropy.table.Table
        Table containing distortion coefficients.
    """
    converters = {'siaf_index': [ascii.convert_numpy(str)]}
    tab = ascii.read(filename, format='csv', header_start=7, data_start=8, converters=converters)

    # Catch if the file format changes
    if 'Sci2IdlX' not in tab.colnames:
        raise ValueError("distortion_coeffs_file was not read correctly. You may need to adjust header and data starting lines.")

    return tab


def read_siaf_params_file(filename):
    """Read the file containing V2/V3 Ref and Angle data.

    Currently, this file is not used when populating a new distortion
    reference file.

    Example file:

    V2Ref       = 0.028307615938974295
    V3Ref       = 0.03990523039978199
    V3SciXAngle = -90.2219128530577
    V3SciYAngle = 0.03711886628887312

    Parameters
    ----------
    filename : str
        Name of text file containing the data.

    Returns
    -------
    results : dict
        Dictionary of values with parameter names for keys
    """
    results = {}

    tab = ascii.read(filename)
    for row in tab:
        results[row['col1']] = row['col3']

    return results


def v2v3_model(from_sys, to_sys, par, angle):
    """
    Creates an astropy.modeling.Model object
    for the undistorted ("ideal") to V2V3 coordinate translation
    """
    if from_sys != 'v2v3' and to_sys != 'v2v3':
        raise ValueError("This function is designed to generate the transformation either to or from V2V3.")

    # Cast the transform functions as 1st order polynomials
    xc = {}
    yc = {}
    if to_sys == 'v2v3':
        xc['c1_0'] = par * np.cos(angle)
        xc['c0_1'] = np.sin(angle)
        yc['c1_0'] = (0.-par) * np.sin(angle)
        yc['c0_1'] = np.cos(angle)

    if from_sys == 'v2v3':
        xc['c1_0'] = par * np.cos(angle)
        xc['c0_1'] = par * (0. - np.sin(angle))
        yc['c1_0'] = np.sin(angle)
        yc['c0_1'] = np.cos(angle)

    #0,0 coeff should never be used.
    xc['c0_0'] = 0
    yc['c0_0'] = 0

    xmodel = Polynomial2D(1, **xc)
    ymodel = Polynomial2D(1, **yc)

    return xmodel, ymodel<|MERGE_RESOLUTION|>--- conflicted
+++ resolved
@@ -38,12 +38,9 @@
 
 def create_nircam_distortion(detector, aperture, outname, sci_pupil,
                              sci_subarr, sci_exptype, history_entry,
-<<<<<<< HEAD
                              author=None, descrip=None, pedigree=None,
                              useafter=None, dist_coeffs_file=None):
-=======
                              siaf_xml_file=None):
->>>>>>> 47af6442
     """
     Create an asdf reference file with all distortion components for the NIRCam imager.
 
@@ -262,7 +259,6 @@
         d.meta.pedigree = pedigree.upper()
 
     d.meta.reftype = 'DISTORTION'
-<<<<<<< HEAD
 
     if author is None:
         author = "B. Hilbert"
@@ -275,11 +271,6 @@
     else:
         d.meta.description = descrip
 
-=======
-    d.meta.author = 'B. Hilbert'
-    d.meta.litref = "https://github.com/spacetelescope/nircam_calib"
-    d.meta.description = "Complete distortion model for coronagraphic apertures, using SIAF coefficients in PRDOPSSOC-041"
->>>>>>> 47af6442
     #d.meta.exp_type = exp_type
     if useafter is None:
         d.meta.useafter = "2014-10-01T00:00:01"
